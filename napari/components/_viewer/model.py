--- conflicted
+++ resolved
@@ -111,12 +111,8 @@
             self.palette = self.themes[theme]
         except KeyError:
             raise ValueError(
-<<<<<<< HEAD
-                f"Theme '{theme}' not found; " f"options are {list(self.themes)}."
-=======
                 f"Theme '{theme}' not found; "
                 f"options are {list(self.themes)}."
->>>>>>> 51d83c17
             )
 
     @property
@@ -253,15 +249,11 @@
         }
 
         xml = Element(
-<<<<<<< HEAD
-            'svg', height=f'{shape[0]}', width=f'{shape[1]}', version='1.1', **props
-=======
             'svg',
             height=f'{shape[0]}',
             width=f'{shape[1]}',
             version='1.1',
             **props,
->>>>>>> 51d83c17
         )
 
         transform = f'translate({-min_shape[1]} {-min_shape[0]})'
